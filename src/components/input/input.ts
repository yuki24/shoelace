--- conflicted
+++ resolved
@@ -206,7 +206,7 @@
 
   handleBlur() {
     this.hasFocus = false;
-    this.slBlur.emit();
+    emit(this, 'sl-blur');
   }
 
   handleChange() {
@@ -214,28 +214,16 @@
     emit(this, 'sl-change');
   }
 
-<<<<<<< HEAD
-  handleInput() {
-    this.value = this.input.value;
-    emit(this, 'sl-input');
-  }
-=======
   handleClearClick(event: MouseEvent) {
     this.value = '';
-    this.slClear.emit();
-    this.slInput.emit();
-    this.slChange.emit();
+    emit(this, 'sl-clear');
+    emit(this, 'sl-input');
+    emit(this, 'sl-change');
     this.input.focus();
->>>>>>> a28942f2
 
     event.stopPropagation();
   }
 
-<<<<<<< HEAD
-  handleBlur() {
-    this.hasFocus = false;
-    emit(this, 'sl-blur');
-=======
   @watch('disabled')
   handleDisabledChange() {
     // Disabled form controls are always valid, so we need to recheck validity when the state changes
@@ -243,7 +231,6 @@
       this.input.disabled = this.disabled;
       this.invalid = !this.input.checkValidity();
     }
->>>>>>> a28942f2
   }
 
   handleFocus() {
@@ -251,19 +238,10 @@
     emit(this, 'sl-focus');
   }
 
-<<<<<<< HEAD
-  handleClearClick(event: MouseEvent) {
-    this.value = '';
-    emit(this, 'sl-clear');
-    emit(this, 'sl-input');
-    emit(this, 'sl-change');
-    this.input.focus();
-=======
   handleInput() {
     this.value = this.input.value;
-    this.slInput.emit();
-  }
->>>>>>> a28942f2
+    emit(this, 'sl-input');
+  }
 
   handleInvalid() {
     this.invalid = true;
