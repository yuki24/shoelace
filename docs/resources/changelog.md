--- conflicted
+++ resolved
@@ -8,15 +8,12 @@
 
 ## Next
 
-<<<<<<< HEAD
 - Added an experimental autoloader
 - Added the `subpath` argument to `getBasePath()` to make it easier to generate full paths to any file
-=======
 - Added `tag__base`, `tag__content`, `tag__remove-button`, `tag__remove-button__base` parts to `<sl-select>`
 
 ## 2.2.0
 
->>>>>>> 79ac425e
 - Added TypeScript types to all custom events [#1183](https://github.com/shoelace-style/shoelace/pull/1183)
 - Added the `svg` part to `<sl-icon>`
 - Added the `getForm()` method to all form controls [#1180](https://github.com/shoelace-style/shoelace/issues/1180)
