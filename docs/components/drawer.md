# Drawer

[component-header:sl-drawer]

Drawers slide in from a container to expose additional options and information.

```html preview
<sl-drawer label="Drawer" class="drawer-overview">
  Lorem ipsum dolor sit amet, consectetur adipiscing elit.
  <sl-button slot="footer" type="primary">Close</sl-button>
</sl-drawer>

<sl-button>Open Drawer</sl-button>

<script>
  const drawer = document.querySelector('.drawer-overview');
  const openButton = drawer.nextElementSibling;
  const closeButton = drawer.querySelector('sl-button[type="primary"]');

  openButton.addEventListener('click', () => drawer.show());
  closeButton.addEventListener('click', () => drawer.hide());
</script>
```

## Examples

### Slide in From Left

To make the drawer slide in from the left, set the `placement` attribute to `left`.

```html preview
<sl-drawer label="Drawer" placement="left" class="drawer-placement-left">
  This drawer slides in from the left.
  <sl-button slot="footer" type="primary">Close</sl-button>
</sl-drawer>

<sl-button>Open Drawer</sl-button>

<script>
  const drawer = document.querySelector('.drawer-placement-left');
  const openButton = drawer.nextElementSibling;
  const closeButton = drawer.querySelector('sl-button[type="primary"]');

  openButton.addEventListener('click', () => drawer.show());
  closeButton.addEventListener('click', () => drawer.hide());
</script>
```

### Slide in From Top

To make the drawer slide in from the top, set the `placement` attribute to `top`.

```html preview
<sl-drawer label="Drawer" placement="top" class="drawer-placement-top">
  This drawer slides in from the top.
  <sl-button slot="footer" type="primary">Close</sl-button>
</sl-drawer>

<sl-button>Open Drawer</sl-button>

<script>
  const drawer = document.querySelector('.drawer-placement-top');
  const openButton = drawer.nextElementSibling;
  const closeButton = drawer.querySelector('sl-button[type="primary"]');

  openButton.addEventListener('click', () => drawer.show());
  closeButton.addEventListener('click', () => drawer.hide());
</script>
```

### Slide in From Bottom

To make the drawer slide in from the bottom, set the `placement` attribute to `bottom`.

```html preview
<sl-drawer label="Drawer" placement="bottom" class="drawer-placement-bottom">
  This drawer slides in from the bottom.
  <sl-button slot="footer" type="primary">Close</sl-button>
</sl-drawer>

<sl-button>Open Drawer</sl-button>

<script>
  const drawer = document.querySelector('.drawer-placement-bottom');
  const openButton = drawer.nextElementSibling;
  const closeButton = drawer.querySelector('sl-button[type="primary"]');

  openButton.addEventListener('click', () => drawer.show());
  closeButton.addEventListener('click', () => drawer.hide());
</script>
```

### Contained to an Element

By default, the drawer slides out of its [containing block](https://developer.mozilla.org/en-US/docs/Web/CSS/Containing_block#Identifying_the_containing_block), which is usually the viewport. To make the drawer slide out of its parent element, add the `contained` prop and `position: relative` to the parent.

```html preview
<div
  style="position: relative; border: solid 2px var(--sl-panel-border-color); height: 300px; padding: 1rem; margin-bottom: 1rem;"
>
  The drawer will be contained to this box. This content won't shift or be affected in any way when the drawer opens.

  <sl-drawer label="Drawer" contained class="drawer-contained" style="--size: 50%;">
    Lorem ipsum dolor sit amet, consectetur adipiscing elit.
    <sl-button slot="footer" type="primary">Close</sl-button>
  </sl-drawer>
</div>

<sl-button>Open Drawer</sl-button>

<script>
  const drawer = document.querySelector('.drawer-contained');
  const openButton = drawer.parentElement.nextElementSibling;
  const closeButton = drawer.querySelector('sl-button[type="primary"]');

  openButton.addEventListener('click', () => drawer.show());
  closeButton.addEventListener('click', () => drawer.hide());
</script>
```

### Custom Size

Use the `--size` custom property to set the drawer's size. This will be applied to the drawer's width or height depending on its `placement`.

```html preview
<sl-drawer label="Drawer" class="drawer-custom-size" style="--size: 50vw;">
  This drawer is always 50% of the viewport.
  <sl-button slot="footer" type="primary">Close</sl-button>
</sl-drawer>

<sl-button>Open Drawer</sl-button>

<script>
  const drawer = document.querySelector('.drawer-custom-size');
  const openButton = drawer.nextElementSibling;
  const closeButton = drawer.querySelector('sl-button[type="primary"]');

  openButton.addEventListener('click', () => drawer.show());
  closeButton.addEventListener('click', () => drawer.hide());
</script>
```

### Scrolling

By design, a drawer's height will never exceed 100% of its container. As such, drawers will not scroll with the page to ensure the header and footer are always accessible to the user.

```html preview
<sl-drawer label="Drawer" class="drawer-scrolling">
  <div style="height: 150vh; border: dashed 2px var(--sl-color-gray-200); padding: 0 1rem;">
    <p>Scroll down and give it a try! 👇</p>
  </div>
  <sl-button slot="footer" type="primary">Close</sl-button>
</sl-drawer>

<sl-button>Open Drawer</sl-button>

<script>
  const drawer = document.querySelector('.drawer-scrolling');
  const openButton = drawer.nextElementSibling;
  const closeButton = drawer.querySelector('sl-button[type="primary"]');

  openButton.addEventListener('click', () => drawer.show());
  closeButton.addEventListener('click', () => drawer.hide());
</script>
```

### Ignoring Clicks on the Overlay

By default, drawers are closed when the user clicks or taps on the overlay. To prevent this behavior, cancel the `sl-overlay-dismiss` event.

```html preview
<sl-drawer label="Drawer" class="drawer-no-overlay-dismiss">
  This drawer will not be closed when you click outside of it.
  <sl-button slot="footer" type="primary">Close</sl-button>
</sl-drawer>

<sl-button>Open Drawer</sl-button>

<script>
  const drawer = document.querySelector('.drawer-no-overlay-dismiss');
  const openButton = drawer.nextElementSibling;
  const closeButton = drawer.querySelector('sl-button[type="primary"]');

  openButton.addEventListener('click', () => drawer.show());
  closeButton.addEventListener('click', () => drawer.hide());

  drawer.addEventListener('sl-overlay-dismiss', event => event.preventDefault());
</script>
```

### Customizing Initial Focus

By default, the drawer's panel will gain focus when opened. To set focus on a different element, listen for the `sl-initial-focus` event.

```html preview
<sl-drawer label="Drawer" class="drawer-focus">
  <sl-input placeholder="I will have focus when the drawer is opened"></sl-input>
  <sl-button slot="footer" type="primary">Close</sl-button>
</sl-drawer>

<sl-button>Open Drawer</sl-button>

<script>
<<<<<<< HEAD
  (() => {
    const drawer = document.querySelector('.drawer-focus');
    const input = drawer.querySelector('sl-input');
    const openButton = drawer.nextElementSibling;
    const closeButton = drawer.querySelector('sl-button[type="primary"]');

    openButton.addEventListener('click', () => drawer.show());
    closeButton.addEventListener('click', () => drawer.hide());

    drawer.addEventListener('sl-initial-focus', event => {
      event.preventDefault();
      input.focus({ preventScroll: true });
    });    
  })();
=======
  const drawer = document.querySelector('.drawer-focus');
  const input = drawer.querySelector('sl-input');
  const openButton = drawer.nextElementSibling;
  const closeButton = drawer.querySelector('sl-button[type="primary"]');

  openButton.addEventListener('click', () => drawer.show());
  closeButton.addEventListener('click', () => drawer.hide());

  drawer.addEventListener('sl-initial-focus', event => {
    event.preventDefault();
    input.focus({ preventScroll: true });
  });    
>>>>>>> d6e109b8
</script>
```

[component-metadata:sl-drawer]<|MERGE_RESOLUTION|>--- conflicted
+++ resolved
@@ -201,22 +201,6 @@
 <sl-button>Open Drawer</sl-button>
 
 <script>
-<<<<<<< HEAD
-  (() => {
-    const drawer = document.querySelector('.drawer-focus');
-    const input = drawer.querySelector('sl-input');
-    const openButton = drawer.nextElementSibling;
-    const closeButton = drawer.querySelector('sl-button[type="primary"]');
-
-    openButton.addEventListener('click', () => drawer.show());
-    closeButton.addEventListener('click', () => drawer.hide());
-
-    drawer.addEventListener('sl-initial-focus', event => {
-      event.preventDefault();
-      input.focus({ preventScroll: true });
-    });    
-  })();
-=======
   const drawer = document.querySelector('.drawer-focus');
   const input = drawer.querySelector('sl-input');
   const openButton = drawer.nextElementSibling;
@@ -229,7 +213,6 @@
     event.preventDefault();
     input.focus({ preventScroll: true });
   });    
->>>>>>> d6e109b8
 </script>
 ```
 
